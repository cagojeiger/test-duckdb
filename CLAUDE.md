# CLAUDE.md

This file provides guidance to Claude Code (claude.ai/code) when working with code in this repository.

## Project Overview

This is a DuckDB Vector Search benchmarking project focused on systematically analyzing the performance characteristics of DuckDB's VSS (Vector Similarity Search) extension for text vector search scenarios. The project follows a **functional programming paradigm** with immutable data structures, pure functions, and explicit effect handling.

## Architecture

### Functional Programming Design
The project uses a layered functional architecture (see plan/ directory for detailed design):
- **Pure Layer**: Business logic with no side effects (data generation, transformations, calculations)
- **Effect Layer**: IO operations wrapped in monadic types (database, file I/O, metrics collection)
- **Pipeline Layer**: Function composition to build complex workflows from simple functions

### Experiment Matrix
48 experimental combinations testing:
- **Data Scales**: 10K, 100K, 250K vectors
- **Vector Dimensions**: 128, 256, 512, 1024
- **Search Types**: Pure vector search, Hybrid (vector + BM25)
- **Filter Conditions**: With/without metadata filtering

### Key Components
- **Database**: DuckDB with VSS extension (HNSW indexing)
- **Text Data**: Korean text generated using Faker library
- **Type System**: Immutable dataclasses with frozen=True
- **Effect Management**: IO monad for side effects, Either for error handling
- **Performance Metrics**: Throughput (QPS), response time, accuracy (Recall@K), resource usage

## Common Commands

### Environment Setup
```bash
# Install Python dependencies (recommended: use uv)
uv sync

# Alternative: pip install
pip install duckdb faker pandas numpy psutil matplotlib seaborn plotly pyrsistent

# Install and verify DuckDB VSS extension
python test_duckdb_vss_installation.py

<<<<<<< HEAD
# Run tests to verify setup (87 tests, 99% success rate)
pytest tests/ -v
=======
# Verify VSS installation
python -c "import duckdb; conn = duckdb.connect(); print(conn.execute('SELECT * FROM duckdb_extensions() WHERE extension_name = \'vss\'').fetchall())"

# Check DuckDB version (VSS requires compatible version)
python -c "import duckdb; print(f'DuckDB version: {duckdb.__version__}')"
>>>>>>> 03c5d312
```

### Running Experiments
```bash
# Run all 48 experiment combinations (sequential)
python -m src.runners.experiment_runner --all

# Run all experiments in parallel (recommended)
python -m src.runners.experiment_runner --all --parallel

# Run with custom parallel settings
python -m src.runners.experiment_runner --all --parallel --workers 6 --max-memory 8000

# Run specific experiment matrix with parallel execution
python -m src.runners.experiment_runner --data-scale small --dimensions 128,256 --parallel

# Resume from checkpoint
python -m src.runners.experiment_runner --resume --checkpoint-dir checkpoints/

<<<<<<< HEAD
# Run tests (87 unit tests, 99% success rate)
python -m pytest tests/ -v
python -m pytest tests/pure/ -v  # Test only pure functions
python -m pytest tests/runners/ -v  # Test runners including parallel execution
=======
# Monitor experiment progress
python -m src.tools.monitor --experiment-dir experiments/

# Run tests
python -m pytest tests/ -v
python -m pytest tests/pure/ -v  # Test only pure functions
python -m pytest tests/effects/ -v --db-mode=mock  # Test effects with mocks
>>>>>>> 03c5d312
```

### DuckDB VSS Operations
```sql
-- Create HNSW index
CREATE INDEX idx_name ON table_name USING HNSW(vector_column)
WITH (ef_construction = 128, ef_search = 64, M = 16, metric = 'cosine');

-- Vector similarity search
SELECT * FROM table_name
ORDER BY array_distance(vector_column, query_vector::FLOAT[n])
LIMIT k;

-- Hybrid search (vector + text)
WITH vector_results AS (
    SELECT id, array_distance(vector, ?::FLOAT[n]) as v_score
    FROM table_name
    ORDER BY v_score LIMIT 100
),
text_results AS (
    SELECT id, fts_main_table.match_bm25(id, ?) as t_score  
    FROM table_name
    WHERE text LIKE '%' || ? || '%'
)
SELECT v.id, (0.7 * (1 - v.v_score)) + (0.3 * t.t_score) as score
FROM vector_results v
JOIN text_results t ON v.id = t.id
ORDER BY score DESC LIMIT k;
```

## Key Implementation Considerations

### Functional Programming Patterns
- **Immutability**: Use `@dataclass(frozen=True)` for all data structures
- **Pure Functions**: Separate business logic from I/O operations
- **Effect Handling**: Wrap all side effects in IO monad
- **Error Handling**: Use Either type instead of exceptions in pure code
- **Function Composition**: Build pipelines using `compose` and `pipe`

### Type System Usage
```python
# Example type definitions
Vector = NewType('Vector', List[float])
DocumentId = NewType('DocumentId', str)
ExperimentConfig = @dataclass(frozen=True)
IO[T] = Effect wrapper for side effects
Either[E, T] = Error handling without exceptions
```

### DuckDB VSS Limitations
- VSS extension is experimental, not production-ready
- Requires vectors as FLOAT[n] arrays (32-bit floats only)
- HNSW indexes must fit entirely in RAM
- Updates mark deletions only; periodic compression needed

### Performance Optimization
- Test different HNSW parameters (ef_construction, ef_search, M)
- Monitor memory usage carefully as indexes are RAM-resident
- Use parallel_map for concurrent pure operations
- **Use parallel experiment execution** with `--parallel` flag for faster benchmarking
- **Dynamic worker scaling** based on available memory and CPU cores
- Use connection pooling wrapped in Reader monad
- Profile queries with EXPLAIN ANALYZE

### Korean Text Data Generation
- Use Faker with Korean locale (`ko_KR`)
- Generate with deterministic seeds for reproducibility
- Text categories: news articles, product reviews, documents, social media
- Include metadata for filtering tests (category, timestamp, user_id)

## Project Structure

```
src/
├── types/              # Type definitions (frozen dataclasses)
├── pure/               # Pure functions (no side effects)
│   ├── generators/     # Data generation
│   ├── transformers/   # Data transformations
│   └── calculators/    # Metrics and analysis
├── effects/            # Side effect management
│   ├── db/            # Database IO operations
│   ├── io/            # File IO operations
│   └── metrics/       # Performance monitoring
├── pipelines/          # Function composition pipelines
└── runners/            # Main entry points
    ├── experiment_runner.py    # CLI experiment runner with parallel support
    ├── parallel_runner.py      # Parallel execution engine (Phase 4B)
    ├── checkpoint.py           # Checkpoint management
    └── monitoring.py           # Resource monitoring

plan/                   # Functional design documentation
├── 01-functional-architecture.md
├── 02-type-definitions.md
├── 03-pure-functions.md
├── 04-effect-management.md
├── 05-pipeline-composition.md
├── 06-experiment-workflow.md
<<<<<<< HEAD
├── 07-implementation-guide.md
└── 08-current-status.md        # Current implementation status
```
=======
└── 07-implementation-guide.md
```

## Experiment Workflow

The project follows a structured experiment workflow with checkpointing:

1. **Data Generation**: Korean text with deterministic seeds for reproducibility
2. **Database Initialization**: Create tables and load VSS extension
3. **Data Insertion**: Batch insertion with performance metrics
4. **Index Building**: HNSW index with dimension-optimized parameters
5. **Search Execution**: Pure vector or hybrid search with filtering
6. **Result Analysis**: Calculate accuracy metrics and generate reports

Each stage supports checkpointing for resumability. See `plan/06-experiment-workflow.md` for detailed workflow design.

## Key Functions and Pipelines

### Pure Functions (src/pure/)
- `generate_vector(seed, dimension)`: Create normalized vectors deterministically
- `calculate_recall_at_k(retrieved, relevant, k)`: Accuracy metrics
- `batch_documents(documents, batch_size)`: Split data for processing

### Effect Functions (src/effects/)
- `with_db_connection(config, f)`: Managed database connections
- `measure_io(io)`: Performance measurement wrapper
- `parallel_map_io(f, items)`: Concurrent IO execution

### Pipeline Composition (src/pipelines/)
- `single_experiment_pipeline(config)`: Complete experiment execution
- `data_preparation_pipeline(config)`: Generate test data
- `analysis_pipeline(results)`: Aggregate and visualize results
>>>>>>> 03c5d312
<|MERGE_RESOLUTION|>--- conflicted
+++ resolved
@@ -41,16 +41,14 @@
 # Install and verify DuckDB VSS extension
 python test_duckdb_vss_installation.py
 
-<<<<<<< HEAD
+# Verify VSS installation
+python -c "import duckdb; conn = duckdb.connect(); print(conn.execute('SELECT * FROM duckdb_extensions() WHERE extension_name = \'vss\'').fetchall())"
+
+# Check DuckDB version (VSS requires compatible version)
+python -c "import duckdb; print(f'DuckDB version: {duckdb.__version__}')"
+
 # Run tests to verify setup (87 tests, 99% success rate)
 pytest tests/ -v
-=======
-# Verify VSS installation
-python -c "import duckdb; conn = duckdb.connect(); print(conn.execute('SELECT * FROM duckdb_extensions() WHERE extension_name = \'vss\'').fetchall())"
-
-# Check DuckDB version (VSS requires compatible version)
-python -c "import duckdb; print(f'DuckDB version: {duckdb.__version__}')"
->>>>>>> 03c5d312
 ```
 
 ### Running Experiments
@@ -70,20 +68,14 @@
 # Resume from checkpoint
 python -m src.runners.experiment_runner --resume --checkpoint-dir checkpoints/
 
-<<<<<<< HEAD
+# Monitor experiment progress
+python -m src.tools.monitor --experiment-dir experiments/
+
 # Run tests (87 unit tests, 99% success rate)
 python -m pytest tests/ -v
 python -m pytest tests/pure/ -v  # Test only pure functions
 python -m pytest tests/runners/ -v  # Test runners including parallel execution
-=======
-# Monitor experiment progress
-python -m src.tools.monitor --experiment-dir experiments/
-
-# Run tests
-python -m pytest tests/ -v
-python -m pytest tests/pure/ -v  # Test only pure functions
 python -m pytest tests/effects/ -v --db-mode=mock  # Test effects with mocks
->>>>>>> 03c5d312
 ```
 
 ### DuckDB VSS Operations
@@ -181,12 +173,8 @@
 ├── 04-effect-management.md
 ├── 05-pipeline-composition.md
 ├── 06-experiment-workflow.md
-<<<<<<< HEAD
 ├── 07-implementation-guide.md
 └── 08-current-status.md        # Current implementation status
-```
-=======
-└── 07-implementation-guide.md
 ```
 
 ## Experiment Workflow
@@ -217,5 +205,4 @@
 ### Pipeline Composition (src/pipelines/)
 - `single_experiment_pipeline(config)`: Complete experiment execution
 - `data_preparation_pipeline(config)`: Generate test data
-- `analysis_pipeline(results)`: Aggregate and visualize results
->>>>>>> 03c5d312
+- `analysis_pipeline(results)`: Aggregate and visualize results